--- conflicted
+++ resolved
@@ -121,18 +121,4 @@
 
 This plugin's import tool uses KiCad's intermediate file which is created whenever there is a BOM export. This file contains all the project's data which is needed.
 
-<<<<<<< HEAD
-![image](/images/kicad_meta_data_import.png)
-
-## FAQ
-
-### Why does this Plugin need the App Mixin?
-
-This plugin uses the App Mixin to add a custom model to the database to manage the selected categories. Otherwise, KiCad symbol chooser would be cluttered with every single category (See [Categories](#adding-categories-to-kicad))
-
-### Why does this Plugin need the Url Mixin?
-
-This plugin uses the Url Mixin to expose custom API endpoints which are conform with KiCads REST API requirements.
-=======
-![image](/images/kicad_meta_data_import.png) 
->>>>>>> 450399b6
+![image](/images/kicad_meta_data_import.png)